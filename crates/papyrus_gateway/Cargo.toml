--- conflicted
+++ resolved
@@ -12,12 +12,9 @@
 futures-util.workspace = true
 hyper = { workspace = true, features = ["full"] }
 jsonrpsee = { workspace = true, features = ["full"] }
-<<<<<<< HEAD
 metrics.workspace = true
 papyrus_common = { path = "../papyrus_common"}
-=======
 papyrus_config = { path = "../papyrus_config" }
->>>>>>> 299ed9f3
 papyrus_proc_macros = { path = "../papyrus_proc_macros"}
 papyrus_storage = { path = "../papyrus_storage", version = "0.0.1" }
 starknet_writer_client = { path = "../starknet_writer_client" }
