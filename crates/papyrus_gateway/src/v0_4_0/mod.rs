pub mod api;
pub mod block;
pub mod broadcasted_transaction;
#[cfg(test)]
mod broadcasted_transaction_test;
pub mod deprecated_contract_class;
#[cfg(test)]
mod deprecated_contract_class_test;
pub mod state;
pub mod transaction;
#[cfg(test)]
mod transaction_test;
<<<<<<< HEAD
pub mod write_api_result;
=======
pub mod write_api_error;
>>>>>>> 6dda95b9
<|MERGE_RESOLUTION|>--- conflicted
+++ resolved
@@ -10,8 +10,5 @@
 pub mod transaction;
 #[cfg(test)]
 mod transaction_test;
-<<<<<<< HEAD
-pub mod write_api_result;
-=======
 pub mod write_api_error;
->>>>>>> 6dda95b9
+pub mod write_api_result;