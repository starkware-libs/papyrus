<<<<<<< HEAD
use std::{net::SocketAddr, sync::Arc};

=======
>>>>>>> f536f3c7
use jsonrpsee::http_server::RpcModule;
use jsonschema::JSONSchema;
use papyrus_storage::test_utils::get_test_storage;
use papyrus_storage::StorageWriter;
use starknet_api::core::ChainId;
use starknet_client::{RetryConfig, StarknetClient};

use crate::{GatewayConfig, JsonRpcServer, JsonRpcServerImpl, CentralSourceConfig};

pub fn get_test_gateway_config() -> GatewayConfig {
    GatewayConfig {
        chain_id: ChainId("SN_GOERLI".to_string()),
        server_address: String::from("127.0.0.1:0"),
        max_events_chunk_size: 10,
        max_events_keys: 10,
    }
}

pub fn get_test_starknet_source_config() -> CentralSourceConfig{
    CentralSourceConfig{
        url: String::from("http://127.0.0.1:1"),
        http_headers: Option::None,
        retry_config: RetryConfig{
            retry_base_millis: 0,
            retry_max_delay_millis: 0,
            max_retries: 0,
        },
    }
}

pub(crate) fn get_test_rpc_server_and_storage_writer()
-> (RpcModule<JsonRpcServerImpl>, StorageWriter) {
    let (storage_reader, storage_writer) = get_test_storage();
    let config = get_test_gateway_config();
    let starknet_source_config = get_test_starknet_source_config();
    (
        JsonRpcServerImpl {
            chain_id: config.chain_id,
            storage_reader,
            max_events_chunk_size: config.max_events_chunk_size,
            max_events_keys: config.max_events_keys,
            starknet_source: Arc::new(
                StarknetClient::new(
                    &starknet_source_config.url, 
                    starknet_source_config.http_headers, 
                    starknet_source_config.retry_config
                ).unwrap()
            )
        }
        .into_rpc(),
        storage_writer,
    )
}

pub async fn get_starknet_spec_api_schema(component_names: &[&str]) -> JSONSchema {
    let target = "./resources/starknet_api_openrpc.json";
    let text = std::fs::read_to_string(target).unwrap();
    let spec: serde_json::Value = serde_json::from_str(&text).unwrap();

    let mut components = String::from(r#"{"anyOf": ["#);
    for component in component_names {
        components +=
            &format!(r##"{{"$ref": "file:///spec.json#/components/schemas/{component}"}}"##);
        if Some(component) != component_names.last() {
            components += ", ";
        }
    }
    components += r#"], "unevaluatedProperties": false}"#;
    let schema = serde_json::from_str(&components).unwrap();

    JSONSchema::options()
        .with_document("file:///spec.json".to_owned(), spec)
        .compile(&schema)
        .unwrap()
}<|MERGE_RESOLUTION|>--- conflicted
+++ resolved
@@ -1,16 +1,30 @@
-<<<<<<< HEAD
 use std::{net::SocketAddr, sync::Arc};
 
-=======
->>>>>>> f536f3c7
 use jsonrpsee::http_server::RpcModule;
 use jsonschema::JSONSchema;
 use papyrus_storage::test_utils::get_test_storage;
 use papyrus_storage::StorageWriter;
 use starknet_api::core::ChainId;
 use starknet_client::{RetryConfig, StarknetClient};
+use reqwest::Client;
 
 use crate::{GatewayConfig, JsonRpcServer, JsonRpcServerImpl, CentralSourceConfig};
+
+// TODO(anatg): See if this can be usefull for the benchmark testing as well.
+pub async fn send_request(address: SocketAddr, method: &str, params: &str) -> serde_json::Value {
+    let client = Client::new();
+    let res_str = client
+        .post(format!("http://{address:?}"))
+        .header("Content-Type", "application/json")
+        .body(format!(r#"{{"jsonrpc":"2.0","id":"1","method":"{method}","params":[{params}]}}"#))
+        .send()
+        .await
+        .unwrap()
+        .text()
+        .await
+        .unwrap();
+    serde_json::from_str(&res_str).unwrap()
+}
 
 pub fn get_test_gateway_config() -> GatewayConfig {
     GatewayConfig {
