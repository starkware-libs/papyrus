[package]
name = "papyrus_node"
version.workspace = true
edition.workspace = true
repository.workspace = true
license-file.workspace = true

[package.metadata.cargo-udeps.ignore]
normal = ["papyrus_base_layer"]

[dependencies]
anyhow.workspace = true
async-stream.workspace = true
clap = { workspace = true, features = ["derive"] }
const_format.workspace = true
papyrus_base_layer = { path = "../papyrus_base_layer" }
futures-util.workspace = true
itertools.workspace = true
jsonrpsee = { workspace = true, features = ["full"] }
libmdbx = { workspace = true, features = ["lifetimed-bytes"] }
lazy_static.workspace = true
papyrus_config = { path = "../papyrus_config" }
papyrus_gateway = { path = "../papyrus_gateway" }
papyrus_monitoring_gateway = { path = "../papyrus_monitoring_gateway" }
papyrus_storage = { path = "../papyrus_storage", version = "0.0.1" }
papyrus_sync = { path = "../papyrus_sync" }
reqwest = { workspace = true, features = ["json", "blocking"] }
serde = { workspace = true, features = ["derive"] }
serde_json.workspace = true
serde_yaml.workspace = true
starknet_api.workspace = true
starknet_reader_client = { path = "../starknet_reader_client" }
thiserror.workspace = true
tokio = { workspace = true, features = ["full", "sync"] }
tokio-stream.workspace = true
tracing-subscriber = { workspace = true, features = ["env-filter"] }
tracing.workspace = true
url.workspace = true

[dev-dependencies]
<<<<<<< HEAD
pretty_assertions.workspace = true
=======
insta = { workspace = true, features = ["json"] }
>>>>>>> 299ed9f3
tempfile.workspace = true
test_utils = { path = "../test_utils" }<|MERGE_RESOLUTION|>--- conflicted
+++ resolved
@@ -38,10 +38,7 @@
 url.workspace = true
 
 [dev-dependencies]
-<<<<<<< HEAD
 pretty_assertions.workspace = true
-=======
 insta = { workspace = true, features = ["json"] }
->>>>>>> 299ed9f3
 tempfile.workspace = true
 test_utils = { path = "../test_utils" }