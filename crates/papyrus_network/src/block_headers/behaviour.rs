use std::collections::{HashMap, HashSet};
use std::task::{Context, Poll};

use libp2p::core::Endpoint;
use libp2p::swarm::{
    ConnectionDenied,
    ConnectionHandler,
    ConnectionId,
    FromSwarm,
    NetworkBehaviour,
    ToSwarm,
};
use libp2p::{Multiaddr, PeerId};

use super::{BlockHeader, BlockHeaderData, Event, SessionError};
use crate::db_executor::Data;
use crate::messages::protobuf;
use crate::streamed_data::behaviour::Event as StreamedDataEvent;
use crate::streamed_data::{self, Config, InboundSessionId, OutboundSessionId, SessionId};
use crate::BlockQuery;

#[cfg(test)]
#[path = "behaviour_test.rs"]
mod behaviour_test;
#[cfg(test)]
#[path = "flow_test.rs"]
mod flow_test;

pub(crate) struct Behaviour {
    streamed_data_behaviour: streamed_data::behaviour::Behaviour<
        protobuf::BlockHeadersRequest,
        protobuf::BlockHeadersResponse,
    >,
    header_pending_pairing: HashMap<OutboundSessionId, protobuf::BlockHeader>,
    outbound_sessions_pending_termination: HashSet<OutboundSessionId>,
    inbound_sessions_pending_termination: HashSet<InboundSessionId>,
}

#[derive(thiserror::Error, Debug)]
#[error(transparent)]
pub(crate) struct SessionIdNotFoundError(
    #[from] crate::streamed_data::behaviour::SessionIdNotFoundError,
);

#[derive(thiserror::Error, Debug)]
#[error(transparent)]
pub(crate) struct PeerNotConnected(#[from] crate::streamed_data::behaviour::PeerNotConnected);

impl Behaviour {
    #[allow(dead_code)]
    pub fn new(config: Config) -> Self {
        Self {
            streamed_data_behaviour: streamed_data::behaviour::Behaviour::new(config),
            header_pending_pairing: HashMap::new(),
            outbound_sessions_pending_termination: HashSet::new(),
            inbound_sessions_pending_termination: HashSet::new(),
        }
    }

    #[allow(dead_code)]
    pub fn send_query(
        &mut self,
        query: BlockQuery,
        peer_id: PeerId,
    ) -> Result<OutboundSessionId, PeerNotConnected> {
        self.streamed_data_behaviour.send_query(query.into(), peer_id).map_err(|e| e.into())
    }

    /// Send data to the session that is mapped to this query id.
    /// return false if the query id is not mapped to any session.
    #[allow(dead_code)]
    pub fn send_data(
        &mut self,
        data: Data,
        inbound_session_id: InboundSessionId,
    ) -> Result<(), SessionIdNotFoundError> {
        let header_messages = match data {
            Data::BlockHeaderAndSignature { header, signature } => {
                vec![
                    protobuf::block_headers_response_part::HeaderMessage::Header(
                        header.clone().into(),
                    ),
                    protobuf::block_headers_response_part::HeaderMessage::Signatures(
                        protobuf::Signatures {
                            signatures: vec![signature.into()],
                            block: Some(protobuf::BlockId {
                                number: header.block_number.0,
                                header: Some(header.block_hash.into()),
                            }),
                        },
                    ),
                ]
            }
            Data::Fin { .. } => {
                // TODO: handle different Fin messages
                vec![protobuf::block_headers_response_part::HeaderMessage::Fin(Default::default())]
            }
        };
        for header_message in header_messages {
            self.streamed_data_behaviour
                .send_data(
                    protobuf::BlockHeadersResponse {
                        part: vec![protobuf::BlockHeadersResponsePart {
                            header_message: Some(header_message.clone()),
                        }],
                    },
                    inbound_session_id,
                )
                .or(Err(SessionIdNotFoundError(
                    streamed_data::behaviour::SessionIdNotFoundError {},
                )))?;
            if let protobuf::block_headers_response_part::HeaderMessage::Fin { .. } = header_message
            {
                // TODO: consider removing fin as a user sent mesages and have the user call
                // close_inbound_session instead.
                self.close_inbound_session(inbound_session_id);
            }
        }
        Ok(())
    }

    /// Instruct behaviour to close an inbound session. A corresponding event will be emitted to
    /// report the session was closed.
    #[allow(dead_code)]
    pub fn close_inbound_session(&mut self, inbound_session_id: InboundSessionId) {
        let _newly_inserted = self.inbound_sessions_pending_termination.insert(inbound_session_id);
        let _ = self
            .streamed_data_behaviour
            .close_session(SessionId::InboundSessionId(inbound_session_id));
    }
}

// functionality moved into this trait so that we can mock it in tests.
trait BehaviourTrait {
    fn store_header_pending_pairing_with_signature(
        &mut self,
        header: protobuf::BlockHeader,
        outbound_session_id: OutboundSessionId,
    ) -> Result<(), SessionError>;

    fn fetch_header_pending_pairing_with_signature(
        &mut self,
        outbound_session_id: OutboundSessionId,
    ) -> Result<BlockHeader, SessionError>;

    fn close_outbound_session(&mut self, outbound_session_id: OutboundSessionId);

    fn handle_received_data(
        &mut self,
        data: protobuf::BlockHeadersResponse,
        outbound_session_id: OutboundSessionId,
    ) -> Option<Event> {
        // TODO: handle getting more then one message part in the response.
        if let Some(message) = data.part.first().and_then(|part| part.header_message.clone()) {
            match message {
<<<<<<< HEAD
                protobuf::block_headers_response_part::HeaderMessage::Header(header) => {
                    // TODO: handle error once this function is implemented to return one.
                    let Some(_success) = self
                        .store_header_pending_pairing_with_signature(header, outbound_session_id)
                    else {
                        unreachable!(
                            "store_header_pending_pairing_with_signature should allways return \
                             Some(())"
                        )
                    };
                    None
                }
=======
                // TODO: consider if two consecutive headers is an error or not and what it the
                // right way to handle it.
                protobuf::block_headers_response_part::HeaderMessage::Header(header) => self
                    .store_header_pending_pairing_with_signature(header, outbound_session_id)
                    .err()
                    .map(|e| Event::SessionFailed {
                        session_id: outbound_session_id.into(),
                        session_error: e,
                    }),
>>>>>>> c71d1f56
                protobuf::block_headers_response_part::HeaderMessage::Signatures(sigs) => {
                    let block_header = match self
                        .fetch_header_pending_pairing_with_signature(outbound_session_id)
                    {
                        Ok(block_header) => block_header,
                        Err(e) => {
                            return Some(Event::SessionFailed {
                                session_id: outbound_session_id.into(),
                                session_error: e,
                            });
                        }
                    };
                    let Some(signatures) = sigs.try_into().ok() else {
                        return Some(Event::SessionFailed {
                            session_id: outbound_session_id.into(),
                            session_error: SessionError::IncompatibleDataError,
                        });
                    };
                    Some(Event::ReceivedData {
                        data: BlockHeaderData { block_header, signatures },
                        outbound_session_id,
                    })
                }
                protobuf::block_headers_response_part::HeaderMessage::Fin(_) => {
                    self.close_outbound_session(outbound_session_id);
                    Some(Event::SessionFailed {
                        session_id: SessionId::OutboundSessionId(outbound_session_id),
                        session_error: SessionError::ReceivedFin,
                    })
                }
            }
        } else {
            Some(Event::SessionFailed {
                session_id: outbound_session_id.into(),
                session_error: SessionError::IncompatibleDataError,
            })
        }
    }

    fn handle_session_closed_by_request(&mut self, session_id: SessionId) -> Event;

    fn handle_outbound_session_closed_by_peer(
        &mut self,
        outbound_session_id: OutboundSessionId,
    ) -> Event;

    fn map_streamed_data_behaviour_event_to_own_event(
        &mut self,
        in_event: StreamedDataEvent<protobuf::BlockHeadersRequest, protobuf::BlockHeadersResponse>,
    ) -> Option<Event> {
        match in_event {
            StreamedDataEvent::NewInboundSession { query, inbound_session_id, peer_id: _ } => {
                let query = match query.try_into() {
                    Ok(query) => query,
                    Err(e) => return Some(Event::ProtobufConversionError(e)),
                };
                Some(Event::NewInboundQuery { query, inbound_session_id })
            }
            StreamedDataEvent::SessionFailed { session_id, error } => Some(Event::SessionFailed {
                session_id,
                session_error: SessionError::StreamedData(error),
            }),
            streamed_data::GenericEvent::SessionClosedByPeer { session_id } => {
                let SessionId::OutboundSessionId(outbound_session_id) = session_id else {
                    return Some(Event::SessionFailed {
                        session_id,
                        session_error: SessionError::IncorrectSessionId,
                    });
                };
                Some(self.handle_outbound_session_closed_by_peer(outbound_session_id))
            }
            streamed_data::GenericEvent::SessionClosedByRequest { session_id } => {
                Some(self.handle_session_closed_by_request(session_id))
            }
            StreamedDataEvent::ReceivedData { data, outbound_session_id } => {
                self.handle_received_data(data, outbound_session_id)
            }
        }
    }
}

impl BehaviourTrait for Behaviour {
    fn store_header_pending_pairing_with_signature(
        &mut self,
        header: protobuf::BlockHeader,
        outbound_session_id: OutboundSessionId,
    ) -> Result<(), SessionError> {
        self.header_pending_pairing
            .insert(outbound_session_id, header.clone())
            .map(|_| ())
            .xor(Some(()))
            .ok_or_else(|| SessionError::PairingError)
    }

    fn fetch_header_pending_pairing_with_signature(
        &mut self,
        outbound_session_id: OutboundSessionId,
    ) -> Result<BlockHeader, SessionError> {
        self.header_pending_pairing
            .remove(&outbound_session_id)
            .map(|header| header.try_into().map_err(|_| SessionError::PairingError))
            .unwrap_or(Err(SessionError::PairingError))
    }

    /// Instruct behaviour to close an outbound session. A corresponding event will be emitted when
    /// the session is closed.
    fn close_outbound_session(&mut self, outbound_session_id: OutboundSessionId) {
        // TODO: handle errors in this function
        let _newly_inserted =
            self.outbound_sessions_pending_termination.insert(outbound_session_id);
        let _ = self
            .streamed_data_behaviour
            .close_session(SessionId::OutboundSessionId(outbound_session_id));
    }

    fn handle_session_closed_by_request(&mut self, session_id: SessionId) -> Event {
        // TODO: improve error handling when this unexpected case happens
        match session_id {
            SessionId::OutboundSessionId(outbound_session_id) => {
                if self.outbound_sessions_pending_termination.remove(&outbound_session_id) {
                    Event::SessionCompletedSuccessfully {
                        session_id: SessionId::OutboundSessionId(outbound_session_id),
                    }
                } else {
                    Event::SessionFailed {
                        session_id: SessionId::OutboundSessionId(outbound_session_id),
                        session_error: SessionError::SessionClosedUnexpectedly,
                    }
                }
            }
            SessionId::InboundSessionId(inbound_session_id) => {
                if self.inbound_sessions_pending_termination.remove(&inbound_session_id) {
                    Event::SessionCompletedSuccessfully {
                        session_id: SessionId::InboundSessionId(inbound_session_id),
                    }
                } else {
                    Event::SessionFailed {
                        session_id: SessionId::InboundSessionId(inbound_session_id),
                        session_error: SessionError::SessionClosedUnexpectedly,
                    }
                }
            }
        }
    }

    fn handle_outbound_session_closed_by_peer(
        &mut self,
        outbound_session_id: OutboundSessionId,
    ) -> Event {
        if self.outbound_sessions_pending_termination.remove(&outbound_session_id) {
            Event::SessionCompletedSuccessfully {
                session_id: SessionId::OutboundSessionId(outbound_session_id),
            }
        } else {
            Event::SessionFailed {
                session_id: SessionId::OutboundSessionId(outbound_session_id),
                session_error: SessionError::SessionClosedUnexpectedly,
            }
        }
    }
}

impl NetworkBehaviour for Behaviour {
    type ConnectionHandler = streamed_data::handler::Handler<
        protobuf::BlockHeadersRequest,
        protobuf::BlockHeadersResponse,
    >;
    type ToSwarm = Event;

    fn handle_established_inbound_connection(
        &mut self,
        connection_id: ConnectionId,
        peer: PeerId,
        local_addr: &Multiaddr,
        remote_addr: &Multiaddr,
    ) -> Result<Self::ConnectionHandler, ConnectionDenied> {
        self.streamed_data_behaviour.handle_established_inbound_connection(
            connection_id,
            peer,
            local_addr,
            remote_addr,
        )
    }

    fn handle_established_outbound_connection(
        &mut self,
        connection_id: ConnectionId,
        peer: PeerId,
        addr: &Multiaddr,
        role_override: Endpoint,
    ) -> Result<Self::ConnectionHandler, ConnectionDenied> {
        self.streamed_data_behaviour.handle_established_outbound_connection(
            connection_id,
            peer,
            addr,
            role_override,
        )
    }

    fn on_swarm_event(&mut self, event: FromSwarm<'_>) {
        self.streamed_data_behaviour.on_swarm_event(event)
    }

    fn on_connection_handler_event(
        &mut self,
        peer_id: PeerId,
        connection_id: ConnectionId,
        event: <Self::ConnectionHandler as ConnectionHandler>::ToBehaviour,
    ) {
        self.streamed_data_behaviour.on_connection_handler_event(peer_id, connection_id, event)
    }

    fn poll(
        &mut self,
        cx: &mut Context<'_>,
    ) -> Poll<ToSwarm<Self::ToSwarm, <Self::ConnectionHandler as ConnectionHandler>::FromBehaviour>>
    {
        match self.streamed_data_behaviour.poll(cx) {
            Poll::Ready(streamed_data_event) => {
                let mut ignore_event_and_return_pending = false;
                let event = streamed_data_event.map_out(|streamed_data_event| {
                    // Due to the use of "map_out" functionality of libp2p we must return an event
                    // from this function. Therefore in the case where we want
                    // to ignore the event and return a pending poll we mark it and return a dummy
                    // event.
                    if let Some(event) =
                        self.map_streamed_data_behaviour_event_to_own_event(streamed_data_event)
                    {
                        event
                    } else {
                        ignore_event_and_return_pending = true;
                        Event::SessionFailed {
                            session_id: OutboundSessionId::default().into(),
                            session_error: SessionError::WaitingToCompletePairing,
                        }
                    }
                });
                if ignore_event_and_return_pending { Poll::Pending } else { Poll::Ready(event) }
            }
            Poll::Pending => Poll::Pending,
        }
    }
}<|MERGE_RESOLUTION|>--- conflicted
+++ resolved
@@ -153,20 +153,6 @@
         // TODO: handle getting more then one message part in the response.
         if let Some(message) = data.part.first().and_then(|part| part.header_message.clone()) {
             match message {
-<<<<<<< HEAD
-                protobuf::block_headers_response_part::HeaderMessage::Header(header) => {
-                    // TODO: handle error once this function is implemented to return one.
-                    let Some(_success) = self
-                        .store_header_pending_pairing_with_signature(header, outbound_session_id)
-                    else {
-                        unreachable!(
-                            "store_header_pending_pairing_with_signature should allways return \
-                             Some(())"
-                        )
-                    };
-                    None
-                }
-=======
                 // TODO: consider if two consecutive headers is an error or not and what it the
                 // right way to handle it.
                 protobuf::block_headers_response_part::HeaderMessage::Header(header) => self
@@ -176,7 +162,6 @@
                         session_id: outbound_session_id.into(),
                         session_error: e,
                     }),
->>>>>>> c71d1f56
                 protobuf::block_headers_response_part::HeaderMessage::Signatures(sigs) => {
                     let block_header = match self
                         .fetch_header_pending_pairing_with_signature(outbound_session_id)
