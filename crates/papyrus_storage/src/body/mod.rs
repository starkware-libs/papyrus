--- conflicted
+++ resolved
@@ -69,12 +69,7 @@
     /// The body marker is the first block number that doesn't exist yet.
     fn get_body_marker(&self) -> StorageResult<BlockNumber>;
 
-<<<<<<< HEAD
-=======
-    // TODO(spapini): get_transaction_by_hash.
-
     /// Returns the transaction at the given index.
->>>>>>> 01abef0e
     fn get_transaction(
         &self,
         transaction_index: TransactionIndex,
